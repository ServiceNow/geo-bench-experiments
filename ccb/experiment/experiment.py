--- conflicted
+++ resolved
@@ -79,18 +79,6 @@
             self.hparams = hparams
 
     @cached_property
-<<<<<<< HEAD
-    def metrics(self):
-        with open(self.dir / "default" / "version_0" / "metrics.csv", "r") as fd:
-            ret = {}
-            # FIXME: This would be more efficient if done backwards
-            for entry in csv.DictReader(fd):
-                ret.update({k: v for k, v in entry.items() if v != ""})
-        return ret
-
-    @cached_property
-=======
->>>>>>> 6053cef9
     def task_specs(self):
         with open(self.dir / "task_specs.pkl", "rb") as fd:
             return pickle.load(fd)
@@ -98,7 +86,10 @@
     def get_metrics(self):
         try:
             with open(self.dir / "default" / "version_0" / "metrics.csv", "r") as fd:
-                data = next(csv.DictReader(fd))
+                data = {}
+                # FIXME: This would be more efficient if done backwards
+                for entry in csv.DictReader(fd):
+                    data.update({k: v for k, v in entry.items() if v != ""})
             return data
         except FileNotFoundError as e:
             stderr = self.get_stderr()
