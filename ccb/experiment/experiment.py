"""Experiment."""

import csv
import glob
import json
import os
import pickle
import stat
import sys
from functools import cached_property
from importlib import import_module
from pathlib import Path
from typing import Any, Dict, List, Union

from ruamel.yaml import YAML

from ccb import io
from ccb.torch_toolbox.model import ModelGenerator


def get_model_generator(module_name: str) -> ModelGenerator:
    """Return the model generator module based on name with a set of hyperparameters.

    Args:
        module_name: The module_name of the model generator module.

    Returns:
        a model_generator function loaded from the module with hparams
    """
    return import_module(module_name).model_generator()


class Job:
    """Job.

    Helper class to organize running of experiments.
    """

    def __init__(self, dir: Union[str, Path]) -> None:
        """Initialize new instance of Job.

        Args:
            dir: path to directory where job should be created
        """
        self.dir = Path(dir)
        self.dir.mkdir(parents=True, exist_ok=True)

    @cached_property
    def task_specs(self):
        """Return task specifications."""
        with open(self.dir / "task_specs.pkl", "rb") as fd:
            return pickle.load(fd)

    def save_task_specs(self, task_specs: io.TaskSpecifications, overwrite: bool = False) -> None:
        """Save task specifications in job directory.

        Args:
            task_specs: task specifications
            overwrite: whether to overwrite existing task specs
        """
        task_specs.save(str(self.dir), overwrite=overwrite)

    @cached_property
    def config(self):
        """Return config file."""
        yaml = YAML()
        with open(self.dir / "config.yaml", "r") as yamlfile:
            return yaml.load(yamlfile)

    def save_config(self, config: Dict[str, Any], overwrite: bool = False) -> None:
        """Save config file in job directory.

        Args:
             config: config file for experiment logistics and training
             overwrite: whether to overwrite existing config file
        """
        config_path = self.dir / "config.yaml"
        if config_path.exists() and not overwrite:
            raise Exception("config alread exists and overwrite is set to False.")
        yaml = YAML()
        with open(config_path, "w") as fd:
            yaml.dump(config, fd)
            self.config = config

    def get_metrics(self):
        """Retrieve the metrics after training from job directory."""
        if "wandb" in self.config["experiment"].get("loggers", ""):
            import wandb

            wandb.finish()
            summary = glob.glob(str(self.dir / "wandb" / "latest-run" / "*" / "wandb-summary.json"))
            with open(summary[0], "r") as infile:
                data = json.load(infile)
            return data
        else:
            try:
                with open(self.dir / "lightning_logs" / "version_0" / "metrics.csv", "r") as fd:
                    data = {}
                    # FIXME: This would be more efficient if done backwards
                    for entry in csv.DictReader(fd):
                        data.update({k: v for k, v in entry.items() if v != ""})
                return data
            except FileNotFoundError as e:
                stderr = self.get_stderr()
                if stderr is not None:
                    raise Exception(stderr)
                else:
                    raise e

<<<<<<< HEAD
    def write_script(self, model_generator_module_name: str, job_dir: Union[str, Path]) -> None:
=======
    def write_script(self, job_dir: str) -> None:
>>>>>>> 1e69c3f8
        """Write bash scrip that can be executed to run job.

        Args:
            job_dir: job directory from which to run job
        """
        script_path = self.dir / "run.sh"
        with open(script_path, "w") as fd:
            fd.write("#!/bin/bash\n")
            fd.write("# Usage: sh run.sh path/to/model_generator.py\n\n")
<<<<<<< HEAD
            fd.write(f"ccb-trainer --job_dir {str(job_dir)} >log.out 2>err.out")
=======
            fd.write(f"ccb-trainer --job_dir {job_dir} >log.out 2>err.out")
>>>>>>> 1e69c3f8
        script_path.chmod(script_path.stat().st_mode | stat.S_IEXEC)

    def write_wandb_sweep_cl_script(
        self, model_generator_module_name: str, job_dir: Union[str, Path], base_sweep_config: str, name: str
    ) -> None:
        """Write final sweep_config.yaml that can be used to initialize sweep.

        Args:
            model_generator_module_name: what model_generator to use
            job_dir: job directory from which to run job
            base_sweep_config: path to base sweep config yaml file for wandb
            name: wandb sweep experiment name
        """
        yaml = YAML()
        with open(base_sweep_config, "r") as yamlfile:
            base_yaml = yaml.load(yamlfile)

        base_yaml["command"] = [  # commands needed to run actual training script
            "${program}",
            "--job_dir",
            str(job_dir),
        ]

        base_yaml["name"] = name

        save_path = os.path.join(job_dir, "sweep_config.yaml")
        yaml.indent(sequence=4, offset=2)
        with open(save_path, "w") as yamlfile:
            yaml.dump(base_yaml, yamlfile)

    def get_stderr(self) -> Union[str, None]:
        """Return error output from executing script."""
        try:
            with open(self.dir / "err.out", "r") as fd:
                return fd.read()
        except FileNotFoundError:
            return None

    def get_stdout(self) -> str:
        """Return log output from executing script."""
        with open(self.dir / "log.out", "r") as fd:
            return fd.read()<|MERGE_RESOLUTION|>--- conflicted
+++ resolved
@@ -107,11 +107,7 @@
                 else:
                     raise e
 
-<<<<<<< HEAD
-    def write_script(self, model_generator_module_name: str, job_dir: Union[str, Path]) -> None:
-=======
     def write_script(self, job_dir: str) -> None:
->>>>>>> 1e69c3f8
         """Write bash scrip that can be executed to run job.
 
         Args:
@@ -121,11 +117,7 @@
         with open(script_path, "w") as fd:
             fd.write("#!/bin/bash\n")
             fd.write("# Usage: sh run.sh path/to/model_generator.py\n\n")
-<<<<<<< HEAD
-            fd.write(f"ccb-trainer --job_dir {str(job_dir)} >log.out 2>err.out")
-=======
             fd.write(f"ccb-trainer --job_dir {job_dir} >log.out 2>err.out")
->>>>>>> 1e69c3f8
         script_path.chmod(script_path.stat().st_mode | stat.S_IEXEC)
 
     def write_wandb_sweep_cl_script(
