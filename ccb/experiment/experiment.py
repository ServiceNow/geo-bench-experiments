--- conflicted
+++ resolved
@@ -143,9 +143,6 @@
         ]
         config = Job(job_dir).config
 
-<<<<<<< HEAD
-        base_yaml["name"] = name
-=======
         # sweep name that will be seen on wandb
         if model_generator_module_name != "ccb.torch_toolbox.model_generators.py_segmentation_generator":
             backbone = config["model"]["backbone"]
@@ -154,7 +151,6 @@
             encoder = config["model"]["encoder_type"]
             decoder = config["model"]["decoder_type"]
             base_yaml["name"] = "_".join(str(job_dir).split("/")[-2:]) + "_" + encoder + "_" + decoder
->>>>>>> e8c6bd28
 
         save_path = os.path.join(job_dir, "sweep_config.yaml")
         yaml.indent(sequence=4, offset=2)
