--- conflicted
+++ resolved
@@ -73,15 +73,9 @@
                 name = (
                     "_".join(str(job_dir).split("/")[-2:])
                     + "_"
-<<<<<<< HEAD
-                    + config["model"]["encoder"]
-                    + "_"
-                    + config["model"]["decoder"]
-=======
                     + config["model"]["encoder_type"]
                     + "_"
                     + config["model"]["decoder_type"]
->>>>>>> 6d575513
                 )
 
             job.write_wandb_sweep_cl_script(
