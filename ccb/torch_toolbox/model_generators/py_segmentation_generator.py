--- conflicted
+++ resolved
@@ -132,17 +132,10 @@
         scale = tuple(scale or (0.08, 1.0))  # default imagenet scale range
         ratio = tuple(ratio or (3.0 / 4.0, 4.0 / 3.0))  # default imagenet ratio range
         c, h, w = config["model"]["input_size"]
-<<<<<<< HEAD
-        h, w = task_specs.patch_size
-        if h != w:
-            raise (RuntimeError("Only square patches are supported in this version"))
-        h = w = int(32 * (h // 32))  # make input res multiple of 32
-=======
         patch_h, patch_w = task_specs.patch_size
         if h != w or patch_h != patch_w:
             raise (RuntimeError("Only square patches are supported in this version"))
         h32 = w32 = int(32 * (h // 32))  # make input res multiple of 32
->>>>>>> de4760cb
 
         mean, std = task_specs.get_dataset(
             split="train",
@@ -154,13 +147,9 @@
         band_names = config["dataset"]["band_names"]
 
         t = []
-<<<<<<< HEAD
-        t.append(A.RandomCrop(h, w))
-=======
         if h < patch_h:
             t.append(A.SmallestMaxSize(max_size=h))
         t.append(A.RandomCrop(h32, w32))
->>>>>>> de4760cb
         if train:
             t.append(A.ColorJitter())
             t.append(A.RandomRotate90())
