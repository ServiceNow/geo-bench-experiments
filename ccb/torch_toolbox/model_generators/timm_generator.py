--- conflicted
+++ resolved
@@ -25,11 +25,7 @@
         super().__init__()
 
         self.base_hparams = {
-<<<<<<< HEAD
             "backbone": "resnet18",  # resnet18, convnext_base, vit_tiny_patch16_224
-=======
-            "backbone": "vit_tiny_patch16_224",
->>>>>>> 65e97191
             "pretrained": True,
             "lr_backbone": 0,
             "lr_head": 1e-4,
@@ -73,11 +69,8 @@
             features = torch.zeros(hyperparameters["input_size"]).unsqueeze(0)
             features = backbone(features)
         shapes = [features.shape[1:]]  # get the backbone's output features
-<<<<<<< HEAD
 
         hyperparameters.update({"n_backbone_features": shapes[0][0]})
-=======
->>>>>>> 65e97191
 
         head = head_generator(task_specs, shapes, hyperparameters)
         loss = train_loss_generator(task_specs, hyperparameters)
