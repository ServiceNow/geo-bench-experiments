--- conflicted
+++ resolved
@@ -31,11 +31,7 @@
     else:
         logger = pl.loggers.CSVLogger(job.dir)
     trainer = pl.Trainer(
-<<<<<<< HEAD
         gpus=hparams.get("n_gpus", 1),
-=======
-        gpus=hparams.get("gpus", 0),
->>>>>>> 04599fa8
         max_epochs=hparams["max_epochs"],
         max_steps=hparams.get("train_iters", None),
         limit_val_batches=hparams.get("limit_val_batches", 1.0),
