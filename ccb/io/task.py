--- conflicted
+++ resolved
@@ -56,12 +56,13 @@
         if self.benchmark_name == "test":
             import torchvision.transforms as tt
             import torchvision
+            if transform is None:
+                transform = tt.ToTensor()
+            return torchvision.datasets.MNIST("/tmp/mnist", train=split == "train", transform=transform, download=True)
 
-<<<<<<< HEAD
-            return torchvision.datasets.MNIST(
-                "/tmp/mnist", train=split == "train", transform=tt.ToTensor(), download=True
-            )
         elif self.benchmark_name == "imagenet":
+            if split == 'test':
+                split = 'val'  # ugly fix
             assert split in ["train", "val", "valid"], "Only train and val supported"
             import torchvision.transforms as tt
             import torchvision
@@ -77,16 +78,11 @@
                     tt.Normalize(imagenet_mean, imagenet_std),
                 ]
             )
-
             dataset = torchvision.datasets.ImageNet(
                 "/mnt/public/datasets/imagenet/raw", split="train" if split == "train" else "val", transform=transform
             )
             return dataset
-=======
-            if transform is None:
-                transform = tt.ToTensor()
-            return torchvision.datasets.MNIST("/tmp/mnist", train=split == "train", transform=transform, download=True)
->>>>>>> 2c4fac56
+
         else:
             return Dataset(self.get_dataset_dir(), split, partition_name=partition, transform=transform)
 
@@ -104,6 +100,9 @@
 
     if benchmark_name == "test":
         yield mnist_task_specs
+        return
+    elif benchmark_name == 'imagenet':
+        yield imagenet_task_specs
         return
 
     benchmark_dir = CCB_DIR / benchmark_name
