--- conflicted
+++ resolved
@@ -87,16 +87,9 @@
     valid_path_list = map(lambda f: ('valid', f), Path(SRC_DATASET_DIR, 'cow_images', 'valid').iterdir())
     test_path_list = map(lambda f: ('test', f), Path(SRC_DATASET_DIR, 'cow_images', 'test').iterdir())
     path_list = itertools.chain(itertools.chain(train_path_list, valid_path_list), test_path_list)
+
     sample_count = 0
-<<<<<<< HEAD
     partition = io.Partition()  # default partition: everything in train
-    for file in tqdm(path_list):
-        if file.suffix == ".png":
-            sample = load_sample(img_path=file)
-            sample.write(dataset_dir)
-            partition.add("train", sample.sample_name)
-=======
-
     for (split, file) in tqdm(path_list):
         if file.suffix == ".png":
             sample = load_sample(img_path=file)
@@ -104,7 +97,6 @@
 
             partition.add(split, sample.sample_name)
 
->>>>>>> 5ff3d6ed
             sample_count += 1
             if max_count is not None and sample_count >= max_count:
                 break
