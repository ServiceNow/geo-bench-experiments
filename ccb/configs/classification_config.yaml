experiment:
  generate_experiment_dir: /mnt/data/experiments/nils/new_classification_sweeps
  # generate_experiment_dir: /mnt/data/experiments/pau/partition_sweeps_classification
  experiment_name: 1.00x_train # prefix
  experiment_type: sweep # standard, seeded_runs, sweep
  benchmark_dir: /mnt/data/cc_benchmark/classification_v0.6
  partition_name: 1.00x_train
wandb:
  project: ccb # wandb project name
  entity: climate-benchmark # user or team entity that hosts a project
  sweep:
    sweep_config_path: /mnt/home/climate-change-benchmark/ccb/torch_toolbox/wandb/hparams_classification_conv4.yaml # or maybe define the entire sweep here?
    num_agents: 5 # how many agents participate in sweep, one agent usually corresponds to one gpu
    num_trials_per_agent: 4 # how many hparam trials each agent should execute, num_agents x num_trials_per_agent corresponds to total number of trials executed by sweep
model:
<<<<<<< HEAD
  model_generator_module_name: ccb.torch_toolbox.model_generators.ssl_moco
  head_type: linear # classification
  loss_type: crossentropy
  backbone: resnet18  # resnet18, convnext_base, vit_tiny_patch16_224, vit_small_patch16_224. swinv2_tiny_window16_256
=======
  model_generator_module_name: ccb.torch_toolbox.model_generators.conv4
  head_type: linear # classification
  loss_type: crossentropy
  backbone: conv4  # resnet18, convnext_base, vit_tiny_patch16_224, vit_small_patch16_224. swinv2_tiny_window16_256
>>>>>>> 2004babe
  pretrained: True
  new_channel_init_method: random
  image_size: 224 # desired image input dimension to model
  lr_backbone: 1.0e-6
  lr_head: 1.0e-4
  optimizer: sgd
  hidden_size: 512
  head_type: linear # classification
  loss_type: crossentropy
  batch_size: 2
dataset:
  band_names: ["red", "green", "blue"]
  format: hdf5
dataloader:
  num_workers: 4
pl: # all flags for pytorch lightning Trainer module, see https://pytorch-lightning.readthedocs.io/en/stable/common/trainer.html
  gpus: 1
  accelerator: gpu
  max_epochs: 500
  max_steps: -1
  limit_val_batches: 1.0
  limit_test_batches: 1.0
  val_check_interval: 0.25
  deterministic: False
  log_every_n_steps: 10
  enable_progress_bar: False<|MERGE_RESOLUTION|>--- conflicted
+++ resolved
@@ -13,17 +13,10 @@
     num_agents: 5 # how many agents participate in sweep, one agent usually corresponds to one gpu
     num_trials_per_agent: 4 # how many hparam trials each agent should execute, num_agents x num_trials_per_agent corresponds to total number of trials executed by sweep
 model:
-<<<<<<< HEAD
   model_generator_module_name: ccb.torch_toolbox.model_generators.ssl_moco
   head_type: linear # classification
   loss_type: crossentropy
   backbone: resnet18  # resnet18, convnext_base, vit_tiny_patch16_224, vit_small_patch16_224. swinv2_tiny_window16_256
-=======
-  model_generator_module_name: ccb.torch_toolbox.model_generators.conv4
-  head_type: linear # classification
-  loss_type: crossentropy
-  backbone: conv4  # resnet18, convnext_base, vit_tiny_patch16_224, vit_small_patch16_224. swinv2_tiny_window16_256
->>>>>>> 2004babe
   pretrained: True
   new_channel_init_method: random
   image_size: 224 # desired image input dimension to model
